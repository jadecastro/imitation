--- conflicted
+++ resolved
@@ -41,68 +41,7 @@
     # the same number is equivalent to not using a replay buffer at all.
     # "Disabling" the replay buffer seems to improve convergence speed, but may
     # come at a cost of stability.
-<<<<<<< HEAD
-
-    algorithm_kwargs["shared"]["gen_replay_buffer_capacity"] = gen_batch_size
-
-
-@train_adversarial_ex.config
-def calc_n_steps(num_vec, gen_batch_size):
-    init_rl_kwargs = dict(n_steps=gen_batch_size // num_vec)
-
-
-@train_adversarial_ex.config
-def paths(env_name, log_root, rollout_hint, data_dir):
-    log_dir = os.path.join(
-        log_root,
-        env_name.replace("/", "_"),
-        util.make_unique_timestamp(),
-    )
-
-    # Recommended that user sets rollout_path manually.
-    # By default we guess the named config associated with `env_name`
-    # and attempt to load rollouts from `data/expert_models/`.
-    if rollout_hint is None:
-        rollout_hint = env_name.split("-")[0].lower()
-    rollout_path = os.path.join(
-        data_dir,
-        "expert_models",
-        f"{rollout_hint}_0",
-        "rollouts",
-        "final.pkl",
-    )
-
-
-# Optional for WandB integration, this is used only when wandb_integration=True
-# Users can overwrite this with their own function
-
-
-@train_adversarial_ex.config
-def wb_integration_only_defaults(env_name, seed, log_dir):
-    wb_options = dict(
-        project="imitation",
-        name=f"{env_name}-seed{seed}",
-        monitor_gym=False,
-        dir=log_dir,
-    )
-
-
-# Training algorithm named configs
-
-
-@train_adversarial_ex.named_config
-def gail():
-    """Quick alias for algorithm=gail."""
-    algorithm = "gail"
-
-
-@train_adversarial_ex.named_config
-def airl():
-    """Quick alias for algorithm=airl."""
-    algorithm = "airl"
-=======
     algorithm_kwargs["gen_replay_buffer_capacity"] = rl["batch_size"]
->>>>>>> 4ccc96f9
 
 
 # Shared settings
