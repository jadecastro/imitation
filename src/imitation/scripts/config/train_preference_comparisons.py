--- conflicted
+++ resolved
@@ -13,12 +13,9 @@
 
 @train_preference_comparisons_ex.config
 def train_defaults():
-<<<<<<< HEAD
-    env_name = "CartPole-v1"  # environment to train on
+    env_name = "seals/CartPole-v0"  # environment to train on
     env_make_kwargs = {}  # The kwargs passed to `spec.make`.
-=======
-    env_name = "seals/CartPole-v0"  # environment to train on
->>>>>>> 274d6df2
+
     iterations = 10
     agent_steps = 1e4
     sample_steps = 1e4
