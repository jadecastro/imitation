--- conflicted
+++ resolved
@@ -151,12 +151,8 @@
     print(f"Tensorboard command: tbl '{log_dir}'")
 
     sample_until = rollout.make_sample_until(
-<<<<<<< HEAD
-        min_timesteps=None, min_episodes=n_episodes_eval,
-=======
         min_timesteps=None,
         min_episodes=n_episodes_eval,
->>>>>>> 08b135fd
     )
     trajs = rollout.generate_trajectories(
         model.policy,
