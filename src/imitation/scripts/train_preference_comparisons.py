--- conflicted
+++ resolved
@@ -5,13 +5,9 @@
 """
 
 import os
-<<<<<<< HEAD
-from typing import Any, Dict, Mapping, Optional
-=======
 import pathlib
 import pickle
 from typing import Any, Mapping, Optional
->>>>>>> 13dce715
 
 import stable_baselines3
 import torch as th
