--- conflicted
+++ resolved
@@ -30,15 +30,11 @@
 @pytest.fixture
 def agent(venv):
     return stable_baselines3.PPO(
-<<<<<<< HEAD
-        "MlpPolicy", venv, n_epochs=1, batch_size=2, n_steps=10,
-=======
         "MlpPolicy",
         venv,
         n_epochs=1,
         batch_size=2,
         n_steps=10,
->>>>>>> 08b135fd
     )
 
 
@@ -53,12 +49,8 @@
 
 
 def _check_trajs_equal(
-<<<<<<< HEAD
-    trajs1: Sequence[types.TrajectoryWithRew], trajs2: Sequence[types.TrajectoryWithRew],
-=======
     trajs1: Sequence[types.TrajectoryWithRew],
     trajs2: Sequence[types.TrajectoryWithRew],
->>>>>>> 08b135fd
 ):
     assert len(trajs1) == len(trajs2)
     for traj1, traj2 in zip(trajs1, trajs2):
@@ -74,24 +66,16 @@
     # More realistically, this can happen when loading a stored agent.
     agent.env = None
     with pytest.raises(
-<<<<<<< HEAD
-        ValueError, match="The environment for the agent algorithm must be set.",
-=======
         ValueError,
         match="The environment for the agent algorithm must be set.",
->>>>>>> 08b135fd
     ):
         preference_comparisons.AgentTrainer(agent, reward_net)
 
 
 def _load_dataset(**kwargs) -> preference_comparisons.TrajectoryDataset:
     return preference_comparisons.TrajectoryDataset(
-<<<<<<< HEAD
-        path="tests/testdata/expert_models/cartpole_0/rollouts/final.pkl", **kwargs,
-=======
         path="tests/testdata/expert_models/cartpole_0/rollouts/final.pkl",
         **kwargs,
->>>>>>> 08b135fd
     )
 
 
@@ -164,13 +148,9 @@
 def test_discount_rate_no_crash(agent_trainer, reward_net, fragmenter, custom_logger):
     # also use a non-zero noise probability to check that doesn't cause errors
     reward_trainer = preference_comparisons.CrossEntropyRewardTrainer(
-<<<<<<< HEAD
-        reward_net, noise_prob=0.1, discount_factor=0.9,
-=======
         reward_net,
         noise_prob=0.1,
         discount_factor=0.9,
->>>>>>> 08b135fd
     )
     main_trainer = preference_comparisons.PreferenceComparisons(
         agent_trainer,
