--- conflicted
+++ resolved
@@ -85,13 +85,9 @@
     max_acts = 5
     num_envs = 4
     trajectories = _sample_fixed_length_trajectories(
-<<<<<<< HEAD
-        [max_acts] * num_envs, min_episodes, policy_type=policy_type,
-=======
         [max_acts] * num_envs,
         min_episodes,
         policy_type=policy_type,
->>>>>>> 08b135fd
     )
     assert len(trajectories) >= min_episodes
     expected_obs = np.array([[0]] * max_acts + [[1]])
